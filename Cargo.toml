--- conflicted
+++ resolved
@@ -1,32 +1,27 @@
-[package]
-name = "thallium"
-version = "0.6.0"
-edition = "2021"
-description = "A basic game engine"
-license = "MIT"
-repository = "https://github.com/HomelikeBrick42/Thallium"
-
-[workspace]
-members = ["crates/*"]
-
-[dependencies]
-<<<<<<< HEAD
-thallium_ecs = { path = "crates/thallium_ecs", version = "0.5.0" }
-thallium_derive = { path = "crates/thallium_derive", version = "0.1.2" }
-thallium_renderer = { path = "crates/thallium_renderer", version = "0.1.0" }
-=======
-thallium_ecs = { path = "crates/thallium_ecs", version = "0.6.0" }
-thallium_derive = { path = "crates/thallium_derive", version = "0.2.0" }
->>>>>>> ef2a4b8d
-
-[workspace.lints.clippy]
-type_complexity = "allow"
-
-[workspace.lints.rust]
-unsafe_code = "deny"
-unsafe_op_in_unsafe_fn = "deny"
-missing_docs = "warn"
-elided_lifetimes_in_paths = "deny"
-
-[lints]
-workspace = true
+[package]
+name = "thallium"
+version = "0.6.0"
+edition = "2021"
+description = "A basic game engine"
+license = "MIT"
+repository = "https://github.com/HomelikeBrick42/Thallium"
+
+[workspace]
+members = ["crates/*"]
+
+[dependencies]
+thallium_ecs = { path = "crates/thallium_ecs", version = "0.6.0" }
+thallium_derive = { path = "crates/thallium_derive", version = "0.2.0" }
+thallium_renderer = { path = "crates/thallium_renderer", version = "0.1.0" }
+
+[workspace.lints.clippy]
+type_complexity = "allow"
+
+[workspace.lints.rust]
+unsafe_code = "deny"
+unsafe_op_in_unsafe_fn = "deny"
+missing_docs = "warn"
+elided_lifetimes_in_paths = "deny"
+
+[lints]
+workspace = true